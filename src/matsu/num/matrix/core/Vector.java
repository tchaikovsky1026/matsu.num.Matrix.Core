--- conflicted
+++ resolved
@@ -4,12 +4,9 @@
  * This software is released under the MIT License.
  * http://opensource.org/licenses/mit-license.php
  */
+
 /*
-<<<<<<< HEAD
- * 2025.1.19
-=======
  * 2025.1.20
->>>>>>> ecc089f5
  */
 package matsu.num.matrix.core;
 
